import pickle

import torch.nn.functional as F
from torchvision import models
from transformers.modeling_albert import *

import lm_config
from bert_seq2seq import BertEncoderModel, BertConfig
from mass_seq2seq import MassSeq2Seq, future_mask
from seq2seq import Seq2Seq
from textprocessor import TextProcessor


class ModifiedResnet(models.ResNet):
    def _forward_impl(self, x):
        input = x
        x1 = self.conv1(input)
        x2 = self.bn1(x1)
        x3 = self.relu(x2)
        x4 = self.maxpool(x3)

        x5 = self.layer1(x4)
        x6 = self.layer2(x5)
        x7 = self.layer3(x6)
        x8 = self.layer4(x7)
        grid_hidden = x8.view(x8.size(0), x8.size(1), -1)
        grid_hidden = grid_hidden.permute((0, 2, 1))
        if self.dropout > 0:
            grid_hidden = F.dropout(grid_hidden, p=self.dropout)
        grid_outputs = F.relu(self.fc(grid_hidden))
<<<<<<< HEAD
        location_embedding = self.location_embedding.weight.unsqueeze(0)
        out = grid_outputs + location_embedding
=======

        location_indices = torch.tensor([i for i in range(49)])
        if torch.cuda.is_available():
            location_indices = location_indices.cuda(grid_outputs.get_device())
        location_embedding = self.location_embedding(location_indices)

        out = grid_outputs + location_embedding.unsqueeze(0)
>>>>>>> ea344c9f
        out_norm = self.layer_norm(out)
        if self.dropout > 0:
            out_norm = F.dropout(out_norm, p=self.dropout)
        return out_norm


def init_net(embed_dim: int, dropout: float = 0.1, freeze: bool = False, depth: int = 1):
    if depth == 1:
        model = models.resnet18(pretrained=True)
    elif depth == 2:
        model = models.resnet34(pretrained=True)
    elif depth == 3:
        model = models.resnet50(pretrained=True)
    elif depth == 4:
        model = models.resnet101(pretrained=True)
    elif depth == 5:
        model = models.resnet152(pretrained=True)

    model.__class__ = ModifiedResnet
    model.dropout = dropout
    model.layer_norm = torch.nn.LayerNorm(embed_dim, eps=1e-12)

    if freeze:
        for param in model.parameters():
            param.requires_grad = False

    current_weight = model.state_dict()["fc.weight"]
    model.fc = torch.nn.Linear(in_features=current_weight.size()[1], out_features=embed_dim, bias=False)
    model.fc.train()

    # Learning embedding of each CNN region.
    model.location_embedding = nn.Embedding(49, embed_dim)
    model.location_embedding.train(True)

    return model


class ImageMassSeq2Seq(MassSeq2Seq):
    def __init__(self, text_processor: TextProcessor, freeze_image: bool = False, resnet_depth: int = 1,
                 lang_dec: bool = False, use_proposals: bool = False, tie_embed: bool = False, enc_layer: int = 6,
                 dec_layer: int = 3, embed_dim: int = 768, intermediate_dim: int = 3072):
        super(ImageMassSeq2Seq, self).__init__(text_processor=text_processor, tie_embed=tie_embed,
                                               lang_dec=lang_dec, use_proposals=use_proposals, enc_layer=enc_layer,
                                               dec_layer=dec_layer, embed_dim=embed_dim,
                                               intermediate_dim=intermediate_dim, freeze_image=freeze_image,
                                               resnet_depth=resnet_depth)
        self.image_model: ModifiedResnet = init_net(embed_dim=self.config.hidden_size,
                                                    dropout=self.config.hidden_dropout_prob,
                                                    freeze=freeze_image, depth=resnet_depth)
        self.multimodal_attention_gate = nn.Parameter(torch.zeros(1, self.config.hidden_size).fill_(0.1),
                                                      requires_grad=True)

        self.image_attention_w = nn.Linear(self.config.hidden_size, 1)  # For Constrastive loss
        self.encoder_attention_w = nn.Linear(self.config.hidden_size, 1)  # For Constrastive loss

    def encode(self, src_inputs, src_mask, src_langs, images=None):
        encoder_states = super().encode(src_inputs, src_mask, src_langs)
        if images is not None:
            device = self.encoder.embeddings.word_embeddings.weight.device
            if isinstance(images, list):
                images = images[0]
            if images.device != device:
                images = images.to(device)
            image_embeddings = self.image_model(images)
            return encoder_states[0], image_embeddings
        return encoder_states

    def forward(self, src_inputs=None, src_pads=None, tgt_inputs=None, src_langs=None, tgt_langs=None, pad_idx: int = 0,
                tgt_positions=None, batch=None, neg_samples=None, neg_mask=None, proposals=None,
                log_softmax: bool = False, **kwargs):
        device = self.encoder.embeddings.word_embeddings.weight.device
        if isinstance(batch, list):
            assert len(batch) == 1
            batch = batch[0]
        if isinstance(src_langs, list):
            src_langs = src_langs[0]
        if isinstance(src_pads, list):
            src_pads = src_pads[0]
        if isinstance(src_inputs, list):
            src_inputs = src_inputs[0]
        if isinstance(tgt_positions, list):
            tgt_positions = tgt_positions[0]
        if isinstance(tgt_inputs, list):
            tgt_inputs = tgt_inputs[0]
        if isinstance(proposals, list):
            proposals = proposals[0]

        if batch is None:
            return super().forward(src_inputs=src_inputs, tgt_inputs=tgt_inputs, src_langs=src_langs,
                                   tgt_langs=tgt_langs, pad_idx=pad_idx, tgt_positions=tgt_positions,
                                   proposals=proposals,
                                   log_softmax=log_softmax)

        assert src_inputs is not None
        images = batch["images"].to(device)
        src_pads = src_pads.to(device)
        src_inputs = src_inputs.to(device)
        src_langs_t = src_langs.unsqueeze(-1).expand(-1, src_inputs.size(-1)).to(device)
        encoder_states, image_embeddings = self.encode(src_inputs, src_pads, src_langs_t, images)

        if neg_samples is None:
            assert tgt_inputs is not None
            tgt_inputs = tgt_inputs.to(device)
            tgt_mask = tgt_inputs != pad_idx

            batch_lang = int(src_langs[0])

            decoder = self.decoder if not self.lang_dec else self.decoder[batch_lang]
            output_layer = self.output_layer if (not self.lang_dec) and self.tie_embed else self.output_layer[
                batch_lang]
            tgt_langs = src_langs.unsqueeze(-1).expand(-1, tgt_inputs.size(-1)).to(device)
            if tgt_positions is not None:
                tgt_positions = tgt_positions[:, :-1].to(device)

            subseq_mask = future_mask(tgt_mask[:, :-1])

            text_decoder_output = decoder(encoder_states=encoder_states, input_ids=tgt_inputs[:, :-1],
                                          encoder_attention_mask=src_pads,
                                          tgt_attention_mask=subseq_mask,
                                          position_ids=tgt_positions,
                                          token_type_ids=tgt_langs[:, :-1])
            image_decoder_output = decoder(encoder_states=image_embeddings, input_ids=tgt_inputs[:, :-1],
                                           tgt_attention_mask=subseq_mask,
                                           position_ids=tgt_positions,
                                           token_type_ids=tgt_langs[:, :-1])
            eps = 1e-7
            sig_gate = torch.sigmoid(self.multimodal_attention_gate + eps)
            decoder_output = sig_gate * text_decoder_output + (1 - sig_gate) * image_decoder_output

            if self.use_proposals:
                decoder_output = self.attend_proposal(decoder_output, proposals, pad_idx)

            diag_outputs_flat = decoder_output.view(-1, decoder_output.size(-1))
            tgt_non_mask_flat = tgt_mask[:, 1:].contiguous().view(-1)
            non_padded_outputs = diag_outputs_flat[tgt_non_mask_flat]
            outputs = output_layer(non_padded_outputs)
            if log_softmax:
                outputs = F.log_softmax(outputs, dim=-1)
            return outputs
        else:
            if isinstance(neg_samples, list):
                neg_samples = neg_samples[0]
                neg_mask = neg_mask[0]
            neg_langs = src_langs[0].squeeze().unsqueeze(-1).expand(len(neg_samples), neg_samples.size(-1)).to(device)

            neg_samples = neg_samples.to(device)
            neg_mask = neg_mask.to(device)
            neg_states = self.encode(neg_samples, neg_mask, neg_langs)[0]
            neg_attend_scores = self.encoder_attention_w(neg_states).squeeze(-1)
            neg_attend_scores.masked_fill_(~neg_mask, -10000.0)
            neg_attend = nn.Softmax(dim=1)(neg_attend_scores)
            neg_state_attended = torch.einsum("bfd,bf->bd", neg_states, neg_attend)

            encoder_attend_scores = self.encoder_attention_w(encoder_states).squeeze(-1)
            encoder_attend_scores.masked_fill_(~src_pads, -10000.0)
            encoder_attend = nn.Softmax(dim=1)(encoder_attend_scores)
            encoder_state_attended = torch.einsum("bfd,bf->bd", encoder_states, encoder_attend)

            text_vectors = torch.cat([encoder_state_attended, neg_state_attended])

            image_attend = nn.Softmax(dim=1)(self.image_attention_w(image_embeddings).squeeze(-1))
            image_state_attended = torch.einsum("bfd,bf->bd", image_embeddings, image_attend)

            text_norm = torch.norm(text_vectors, dim=-1, p=2).unsqueeze(-1) + 1e-4
            text_vectors = torch.div(text_vectors, text_norm)
            image_norm = torch.norm(image_state_attended, dim=-1, p=2).unsqueeze(-1) + 1e-4
            image_state_attended = torch.div(image_state_attended, image_norm)

            cross_dot = torch.mm(image_state_attended, text_vectors.T)
            denom = torch.log(torch.sum(torch.exp(cross_dot), dim=-1) + 1e-4)
            nominator = torch.diagonal(cross_dot[:, :len(encoder_state_attended)], 0) + 1e-4
            log_neg = torch.sum(denom - nominator) / len(encoder_state_attended)
            return log_neg


class ImageCaptioning(Seq2Seq):
    def __init__(self, text_processor: TextProcessor, freeze_image: bool = False, resnet_depth: int = 1,
                 lang_dec: bool = False, use_proposals: bool = False, tie_embed: bool = False, enc_layer: int = 6,
                 dec_layer: int = 3, embed_dim: int = 768, intermediate_dim: int = 3072):
        super(ImageCaptioning, self).__init__(text_processor=text_processor, tie_embed=tie_embed,
                                              lang_dec=lang_dec, use_proposals=use_proposals, enc_layer=enc_layer,
                                              dec_layer=dec_layer, embed_dim=embed_dim,
                                              intermediate_dim=intermediate_dim, freeze_image=freeze_image,
                                              resnet_depth=resnet_depth)
        self.image_model: ModifiedResnet = init_net(embed_dim=self.config.hidden_size,
                                                    dropout=self.config.hidden_dropout_prob,
                                                    freeze=freeze_image, depth=resnet_depth)

    def encode(self, src_inputs=None, src_mask=None, src_langs=None, images=None):
        if images is not None:
            device = self.encoder.embeddings.word_embeddings.weight.device
            if isinstance(images, list):
                images = images[0]
            if images.device != device:
                images = images.to(device)
            image_embeddings = self.image_model(images)
            return image_embeddings
        else:
            encoder_states = super().encode(src_inputs, src_mask, src_langs)
            return encoder_states

    def forward(self, src_inputs=None, src_pads=None, tgt_inputs=None, src_langs=None, tgt_langs=None, tgt_mask=None,
                pad_idx: int = 0, tgt_positions=None, batch=None, proposals=None, log_softmax: bool = False,
                encode_only: bool = False, **kwargs):
        device = self.encoder.embeddings.word_embeddings.weight.device
        if isinstance(batch, list):
            assert len(batch) == 1
            batch = batch[0]
        if isinstance(src_langs, list):
            src_langs = src_langs[0]
        if isinstance(src_pads, list):
            src_pads = src_pads[0]
        if isinstance(src_inputs, list):
            src_inputs = src_inputs[0]
        if isinstance(tgt_positions, list):
            tgt_positions = tgt_positions[0]
        if isinstance(tgt_inputs, list):
            tgt_inputs = tgt_inputs[0]
        if isinstance(proposals, list):
            proposals = proposals[0]
        if isinstance(tgt_mask, list):
            tgt_mask = tgt_mask[0]

        if batch is None:
            return super().forward(src_inputs=src_inputs, src_mask=src_pads, tgt_inputs=tgt_inputs, src_langs=src_langs,
                                   tgt_langs=tgt_langs, proposals=proposals, log_softmax=log_softmax)

        images = batch["images"].to(device)
        image_embeddings = self.encode(images=images)
        if encode_only:
            return image_embeddings

        assert tgt_inputs is not None
        tgt_inputs = tgt_inputs.to(device)
        tgt_mask = tgt_mask.to(device)

        batch_lang = int(src_langs[0])

        decoder = self.decoder if not self.lang_dec else self.decoder[batch_lang]
        output_layer = self.output_layer if not self.lang_dec else self.output_layer[batch_lang]
        tgt_langs = src_langs.unsqueeze(-1).expand(-1, tgt_inputs.size(-1)).to(device)
        if tgt_positions is not None:
            tgt_positions = tgt_positions[:, :-1].to(device)

        subseq_mask = future_mask(tgt_mask[:, :-1])

        decoder_output = decoder(encoder_states=image_embeddings, input_ids=tgt_inputs[:, :-1],
                                 encoder_attention_mask=src_pads,
                                 tgt_attention_mask=subseq_mask,
                                 position_ids=tgt_positions,
                                 token_type_ids=tgt_langs[:, :-1])

        if self.use_proposals:
            decoder_output = self.attend_proposal(decoder_output, proposals, pad_idx)

        diag_outputs_flat = decoder_output.view(-1, decoder_output.size(-1))
        tgt_non_mask_flat = tgt_mask[:, 1:].contiguous().view(-1)
        non_padded_outputs = diag_outputs_flat[tgt_non_mask_flat]
        outputs = output_layer(non_padded_outputs)
        if log_softmax:
            outputs = F.log_softmax(outputs, dim=-1)
        return outputs


class Caption2Image(nn.Module):
    def __init__(self, text_processor: TextProcessor, enc_layer: int = 6, embed_dim: int = 768,
                 intermediate_dim: int = 3072):
        super(Caption2Image, self).__init__()
        self.text_processor: TextProcessor = text_processor
        self.config = lm_config.get_config(vocab_size=text_processor.tokenizer.get_vocab_size(),
                                           pad_token_id=text_processor.pad_token_id(),
                                           bos_token_id=text_processor.bos_token_id(),
                                           eos_token_id=text_processor.sep_token_id(),
                                           enc_layer=enc_layer, embed_dim=embed_dim, intermediate_dim=intermediate_dim)

        self.enc_layer = enc_layer
        self.embed_dim = embed_dim
        self.intermediate_dim = intermediate_dim
        self.config["type_vocab_size"] = len(text_processor.languages)
        self.config = BertConfig(**self.config)

        self.encoder = BertEncoderModel(self.config)
        self.encoder.init_weights()

        self.input_attention = nn.Linear(self.config.hidden_size, 1)
        self.decoder = nn.Linear(self.config.hidden_size, 49 * self.config.hidden_size)

    def encode(self, src_inputs, src_mask, src_langs):
        device = self.encoder.embeddings.word_embeddings.weight.device
        if src_inputs.device != device:
            src_inputs = src_inputs.to(device)
            src_mask = src_mask.to(device)
            src_langs = src_langs.to(device)
        encoder_states = self.encoder(src_inputs, attention_mask=src_mask, token_type_ids=src_langs)
        return (encoder_states, None)

    def forward(self, src_inputs, src_mask, src_langs):
        "Take in and process masked src and target sequences."
        device = self.encoder.embeddings.word_embeddings.weight.device
        if isinstance(src_langs, list):
            src_langs = src_langs[0]
        if isinstance(src_mask, list):
            src_mask = src_mask[0]
        if isinstance(src_inputs, list):
            src_inputs = src_inputs[0]

        src_langs = src_langs.unsqueeze(-1).expand(-1, src_inputs.size(-1))
        src_inputs = src_inputs.to(device)
        src_langs = src_langs.to(device)
        if src_mask.device != device:
            src_mask = src_mask.to(device)

        encoder_states = self.encode(src_inputs, src_mask, src_langs)[0]

        if self.training:
            encoder_states = F.dropout(encoder_states, p=self.config.hidden_dropout_prob)

        attention_scores = self.input_attention(encoder_states).squeeze(-1)
        attention_scores.masked_fill_(~src_mask, -10000.0)
        attention_prob = nn.Softmax(dim=1)(attention_scores)
        sentence_embeddings = torch.einsum("bfd,bf->bd", encoder_states, attention_prob)

        image_embeddings = self.decoder(sentence_embeddings)

        return image_embeddings

    def save(self, out_dir: str):
        if not os.path.exists(out_dir):
            os.makedirs(out_dir)
        with open(os.path.join(out_dir, "mt_config"), "wb") as fp:
            pickle.dump((self.enc_layer, self.embed_dim, self.intermediate_dim), fp)
        try:
            torch.save(self.state_dict(), os.path.join(out_dir, "mt_model.state_dict"))
        except:
            torch.cuda.empty_cache()
            torch.save(self.state_dict(), os.path.join(out_dir, "mt_model.state_dict"))

    @staticmethod
    def load(out_dir: str, tok_dir: str):
        text_processor = TextProcessor(tok_model_path=tok_dir)
        device = torch.device("cuda" if torch.cuda.is_available() else "cpu")
        with open(os.path.join(out_dir, "mt_config"), "rb") as fp:
            enc_layer, embed_dim, intermediate_dim = pickle.load(fp)

            mt_model = Caption2Image(text_processor=text_processor, enc_layer=enc_layer, embed_dim=embed_dim,
                                     intermediate_dim=intermediate_dim)
            mt_model.load_state_dict(torch.load(os.path.join(out_dir, "mt_model.state_dict"), map_location=device),
                                     strict=False)
            return mt_model<|MERGE_RESOLUTION|>--- conflicted
+++ resolved
@@ -28,18 +28,8 @@
         if self.dropout > 0:
             grid_hidden = F.dropout(grid_hidden, p=self.dropout)
         grid_outputs = F.relu(self.fc(grid_hidden))
-<<<<<<< HEAD
         location_embedding = self.location_embedding.weight.unsqueeze(0)
         out = grid_outputs + location_embedding
-=======
-
-        location_indices = torch.tensor([i for i in range(49)])
-        if torch.cuda.is_available():
-            location_indices = location_indices.cuda(grid_outputs.get_device())
-        location_embedding = self.location_embedding(location_indices)
-
-        out = grid_outputs + location_embedding.unsqueeze(0)
->>>>>>> ea344c9f
         out_norm = self.layer_norm(out)
         if self.dropout > 0:
             out_norm = F.dropout(out_norm, p=self.dropout)
