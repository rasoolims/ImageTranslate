import datetime
import glob
import logging
import marshal
import math
import os
import random
from itertools import chain
from typing import Dict, List, Tuple

import torch
from PIL import Image
from torch.nn.utils.rnn import pad_sequence
from torch.utils.data import Dataset
from torchvision import transforms

from textprocessor import TextProcessor

logger = logging.getLogger(__name__)


def get_lex_suggestions(lex_dict, input_tensor, pad_idx):
    lst = list(set(chain(*map(lambda w: lex_dict[w], input_tensor))))
    if len(lst) == 0:
        lst = [pad_idx]  # Make sure there is at least one item
    return torch.LongTensor(lst)


class TextDataset(Dataset):
    def __init__(self, save_cache_dir: str, max_cache_size: int = 100, load_all: bool = False):
        """
        :param save_cache_dir: directory that has saved marshal files for the data.
        :param max_cache_size: Max number of items in cache
        """

        self.current_cache: Dict[Dict[int, torch.LongTensor]] = {}
        self.max_cache_size = max_cache_size
        self.save_cache_dir = save_cache_dir

        with open(os.path.join(save_cache_dir, "info.txt"), "r") as fr:
            spl = fr.read().strip().split("\t")
            self.sentence_block_size = int(spl[0])
            self.line_num = int(spl[1])
            self.file_count = int(spl[2])

        if load_all:
            print("Loading all data at once...")
            self.rebuild_cache(0, self.file_count)
            print("Done!")

    def __len__(self):
        return self.line_num

    def rebuild_cache(self, start_file_num, end_file_num):
        self.current_cache = {}
        for file_num in range(start_file_num, end_file_num):
            with open(os.path.join(self.save_cache_dir, str(file_num)) + ".pkl", "rb") as fp:
                examples = marshal.load(fp)
                self.current_cache[file_num] = examples

    def __getitem__(self, item):
        file_num = math.floor(item / self.sentence_block_size)

        if file_num not in self.current_cache:
            print("Loading data into cache...")
            self.rebuild_cache(file_num, min(self.file_count, file_num + self.max_cache_size))
            print("Loading data into cache done!")
        examples = self.current_cache[file_num]
        return examples[item]


class MTDataset(Dataset):
    def __init__(self, max_batch_capacity: int, max_batch: int,
                 pad_idx: int, max_seq_len: int = 175, batch_pickle_dir: str = None,
                 examples: List[Tuple[torch.tensor, torch.tensor, int, int]] = None, lex_dict=None, keep_pad_idx=True, ngpu=1):
        self.lex_dict = lex_dict
        self.keep_pad_idx = keep_pad_idx
        self.ngpu = ngpu
        if examples is None:
            self.build_batches(batch_pickle_dir, max_batch_capacity, max_batch, pad_idx, max_seq_len)
        else:
            self.batch_examples(examples, max_batch, max_batch_capacity, max_seq_len, ngpu, pad_idx)

    def build_batches(self, batch_pickle_dir: str, max_batch_capacity: int, max_batch: int,
                      pad_idx: int, max_seq_len: int = 175):
        """
        Since training is fully-batched and has memory/computational need for cubic power of target length, and quadratic
        power of source length, we need to make sure that each batch has similar length and it does not go over
        max_batch_capacity. We also need to make sure not to include those batches that has less than num_gpu
        sentence pairs (it will crash in multi-gpu).
        """
        with open(batch_pickle_dir, "rb") as fr:
            print("LOADING MT BATCHES")
            examples: List[Tuple[torch.tensor, torch.tensor, int, int]] = marshal.load(fr)
            self.batch_examples(examples, max_batch, max_batch_capacity, max_seq_len, self.ngpu, pad_idx)

    def batch_examples(self, examples, max_batch, max_batch_capacity, max_seq_len, num_gpu, pad_idx):
        print("BUILDING MT BATCHES")
        self.batches = []
        cur_src_batch, cur_dst_batch, cur_max_src_len, cur_max_dst_len = [], [], 0, 0
        cur_src_langs, cur_dst_langs, cur_lex_cand_batch = [], [], []
        for ei, example in enumerate(examples):
            src = torch.LongTensor(example[0][:max_seq_len])  # trim if longer than expected!
            dst = torch.LongTensor(example[1][:max_seq_len])  # trim if longer than expected!
            cur_src_langs.append(example[2])
            cur_dst_langs.append(example[3])
            cur_max_src_len = max(cur_max_src_len, int(src.size(0)))
            cur_max_dst_len = max(cur_max_dst_len, int(dst.size(0)))

            cur_src_batch.append(src)
            if self.lex_dict is not None:
                lex_cands = get_lex_suggestions(self.lex_dict, src, pad_idx)
                cur_lex_cand_batch.append(lex_cands)
            cur_dst_batch.append(dst)

            batch_capacity_size = (cur_max_src_len ** 2 + cur_max_dst_len ** 2) * len(
                cur_src_batch) * cur_max_dst_len
            batch_size = (cur_max_src_len + cur_max_dst_len) * len(cur_src_batch)

            if (batch_size > max_batch or batch_capacity_size > max_batch_capacity * 1000000) and \
                    len(cur_src_batch[:-1]) >= num_gpu and len(cur_src_batch) > 1:
                src_batch = pad_sequence(cur_src_batch[:-1], batch_first=True, padding_value=pad_idx)
                dst_batch = pad_sequence(cur_dst_batch[:-1], batch_first=True, padding_value=pad_idx)
                src_pad_mask = (src_batch != pad_idx)
                dst_pad_mask = (dst_batch != pad_idx)
                lex_cand_batch = torch.LongTensor([pad_idx])
                if self.lex_dict is not None:
                    lex_cand_batch = pad_sequence(cur_lex_cand_batch[:-1], batch_first=True, padding_value=pad_idx)
                    cur_lex_cand_batch = [cur_lex_cand_batch[-1]]

                entry = {"src_texts": src_batch, "src_pad_mask": src_pad_mask, "dst_texts": dst_batch,
                         "dst_pad_mask": dst_pad_mask, "src_langs": torch.LongTensor(cur_src_langs[:-1]),
                         "dst_langs": torch.LongTensor(cur_dst_langs[:-1]), "proposal": lex_cand_batch}
                self.batches.append(entry)
                cur_src_batch, cur_dst_batch = [cur_src_batch[-1]], [cur_dst_batch[-1]]
                cur_src_langs, cur_dst_langs = [cur_src_langs[-1]], [cur_dst_langs[-1]]
                cur_max_src_len, cur_max_dst_len = int(cur_src_batch[0].size(0)), int(cur_dst_batch[0].size(0))

            if ei % 1000 == 0:
                print(ei, "/", len(examples), end="\r")

        if len(cur_src_batch) > 0 and len(cur_src_batch) >= num_gpu:
            src_batch = pad_sequence(cur_src_batch, batch_first=True, padding_value=pad_idx)
            dst_batch = pad_sequence(cur_dst_batch, batch_first=True, padding_value=pad_idx)
            lex_cand_batch = torch.LongTensor([pad_idx])
            if self.lex_dict is not None:
                lex_cand_batch = pad_sequence(cur_lex_cand_batch, batch_first=True, padding_value=pad_idx)
            src_pad_mask = (src_batch != pad_idx)
            dst_pad_mask = (dst_batch != pad_idx)
            entry = {"src_texts": src_batch, "src_pad_mask": src_pad_mask, "dst_texts": dst_batch,
                     "dst_pad_mask": dst_pad_mask, "src_langs": torch.LongTensor(cur_src_langs),
                     "dst_langs": torch.LongTensor(cur_dst_langs), "proposal": lex_cand_batch}
            self.batches.append(entry)

        if self.keep_pad_idx:
            pad_idx_find = lambda non_zeros, sz: (sz - 1) if int(non_zeros.size(0)) == 0 else non_zeros[0]
            for b in self.batches:
                pads = b["src_texts"] == pad_idx
                sz = int(pads.size(1))
                pad_indices = torch.LongTensor(list(map(lambda p: pad_idx_find(torch.nonzero(p), sz), pads)))
                b["pad_idx"] = pad_indices

        print("\nLoaded %d bitext sentences to %d batches!" % (len(examples), len(self.batches)))

    def __len__(self):
        return len(self.batches)

    def __getitem__(self, item):
        return self.batches[item]


class MassDataset(Dataset):
    def __init__(self, batch_pickle_dir: str, max_batch_capacity: int, max_batch: int,
                 pad_idx: int, max_seq_len: int = 512, keep_examples: bool = False, example_list: List = None,
                 lex_dict=None, keep_pad_idx=True, ngpu=1):
        self.lex_dict = lex_dict
        self.keep_pad_idx = keep_pad_idx
        self.ngpu = ngpu
        if example_list is None:
            self.build_batches(batch_pickle_dir, max_batch_capacity, max_batch, pad_idx, max_seq_len, keep_examples)
        else:
            self.examples_list = example_list
            self.batch_items(max_batch, max_batch_capacity, max_seq_len, pad_idx)

    @staticmethod
    def read_example_file(path):
        print(datetime.datetime.now(), "Loading", path)
        with open(path, "rb") as fr:
            examples: List[Tuple[torch.tensor, torch.tensor]] = marshal.load(fr)
        return examples

    def build_batches(self, batch_pickle_dir: str, max_batch_capacity: int, max_batch: int,
                      pad_idx: int, max_seq_len: int = 175, keep_examples: bool = False):
        """
        Since training is fully-batched and has memory/computational need for cubic power of target length, and quadratic
        power of source length, we need to make sure that each batch has similar length and it does not go over
        max_batch_capacity. We also need to make sure not to include those batches that has less than num_gpu
        sentence pairs (it will crash in multi-gpu).
        MASS refers to https://arxiv.org/pdf/1905.02450.pdf
        """

        paths = glob.glob(batch_pickle_dir + "*")
        self.examples_list = [MassDataset.read_example_file(path) for path in paths]
        print(datetime.datetime.now(), "Done!")

        self.batch_items(max_batch, max_batch_capacity, max_seq_len, pad_idx)
        if not keep_examples:
            self.examples_list = []

    def batch_items(self, max_batch, max_batch_capacity, max_seq_len, pad_idx):
        print(datetime.datetime.now(), "Building batches")
        self.batches = []
        batches, langs = [], []
        self.lang_ids = set()
        cur_src_batch, cur_langs, cur_max_src_len = [], [], 0
        cur_lex_cand_batch = []
        for examples in self.examples_list:
            for example in examples:
                if len(example[0]) > max_seq_len:
                    continue
                src, lang = example[0], example[1]
                self.lang_ids.add(int(src[0]))
                cur_langs.append(lang)

                cur_max_src_len = max(cur_max_src_len, len(src))

                cur_src_batch.append(src)
                if self.lex_dict is not None:
                    lex_cands = get_lex_suggestions(self.lex_dict, src, pad_idx)
                    cur_lex_cand_batch.append(lex_cands)

                batch_capacity_size = 2 * (cur_max_src_len ** 3) * len(cur_src_batch)
                batch_size = 2 * cur_max_src_len * len(cur_src_batch)

                if (batch_size > max_batch or batch_capacity_size > max_batch_capacity * 1000000) and \
                        len(cur_src_batch[:-1]) >= self.ngpu and len(cur_langs) > 1:
                    batches.append((cur_src_batch[:-1], cur_lex_cand_batch[:-1] if self.lex_dict is not None else None))
                    langs.append(cur_langs[:-1])
                    cur_src_batch = [cur_src_batch[-1]]
                    cur_langs = [cur_langs[-1]]
                    if self.lex_dict is not None:
                        cur_lex_cand_batch = [cur_lex_cand_batch[-1]]
                    cur_max_src_len = len(cur_src_batch[0])

        if len(cur_src_batch) > 0:
            if len(cur_src_batch) < self.ngpu:
                print("skipping", len(cur_src_batch))
            else:
                batches.append((cur_src_batch, cur_lex_cand_batch if self.lex_dict is not None else None))
                langs.append(cur_langs)

        pad_idx_find = lambda non_zeros, sz: (sz - 1) if int(non_zeros.size(0)) == 0 else non_zeros[0]
        pad_indices = lambda pads: torch.LongTensor(
            list(map(lambda p: pad_idx_find(torch.nonzero(p), int(pads.size(1))), pads)))
        padder = lambda b: pad_sequence(b, batch_first=True, padding_value=pad_idx)
        tensorfier = lambda b: list(map(torch.LongTensor, b))
        entry = lambda b, l: {"src_texts": padder(tensorfier(b[0])),
                              "proposal": padder(tensorfier(b[1])) if b[1] is not None else torch.LongTensor([pad_idx]),
                              "langs": torch.LongTensor(l)}
        pad_entry = lambda e: {"src_texts": e["src_texts"], "langs": e["langs"], "proposal": e["proposal"],
                               "pad_idx": pad_indices(e["src_texts"] == pad_idx)}

        self.batches = list(map(lambda b, l: pad_entry(entry(b, l)), batches, langs))

        print("Loaded %d MASS batches!" % (len(self.batches)))
        print("Number of languages", len(self.lang_ids))
        print(datetime.datetime.now(), "Done!")

    def __len__(self):
        return len(self.batches)

    def __getitem__(self, item):
        return self.batches[item]


class ImageCaptionDataset(Dataset):
    def __init__(self, root_img_dir: str, data_bin_file: str, max_capacity: int, text_processor: TextProcessor,
                 max_img_per_batch: int, lex_dict=None, ngpu=1):
        self.ngpu = ngpu
        self.lex_dict = lex_dict
        self.size_transform = transforms.Resize(256)
        self.crop = transforms.CenterCrop(224)
        self.to_tensor = transforms.ToTensor()
        self.img_normalize = transforms.Normalize(
            mean=[0.485, 0.456, 0.406],
            std=[0.229, 0.224, 0.225]
        )
        self.pad_idx = text_processor.pad_token_id()
        self.batches = []
        self.root_img_dir = root_img_dir
        max_capacity *= 1000000
        self.image_batches = []
        self.lang_ids = set()
        self.all_captions = []

        print("Start", datetime.datetime.now())
<<<<<<< HEAD
        cur_batch, cur_imgs, cur_lex_cand_batch = [], [], []
        cur_max_len = 0
        with open(data_bin_file, "rb") as fp:
            self.unique_images, captions = marshal.load(fp)
            lang_id = text_processor.id2token(captions[0][1][0])
            self.lang_ids.add(int(captions[0][1][0]))
            self.lang = text_processor.languages[lang_id] if lang_id in text_processor.languages else 0
            for caption_info in captions:
                image_id, caption = caption_info
                if self.unique_images[image_id].lower().endswith(".png"):
                    continue
                caption = torch.LongTensor(caption)
                cur_batch.append(caption)
                self.all_captions.append(caption)
                if self.lex_dict is not None:
                    lex_cands = get_lex_suggestions(self.lex_dict, caption, text_processor.pad_token_id())
                    cur_lex_cand_batch.append(lex_cands)

                cur_imgs.append(image_id)
                cur_max_len = max(cur_max_len, len(caption))
                batch_capacity_size = 2 * (cur_max_len ** 3) * len(cur_batch)
                if (len(cur_imgs) > max_img_per_batch or batch_capacity_size > max_capacity) and len(
                        cur_batch[:-1]) >= self.ngpu and len(cur_batch) > 1:
                    batch_tensor = pad_sequence(cur_batch[:-1], batch_first=True, padding_value=self.pad_idx)
                    lex_cand_batch = None
                    if self.lex_dict is not None:
                        lex_cand_batch = pad_sequence(cur_lex_cand_batch[:-1], batch_first=True,
                                                      padding_value=self.pad_idx)
                        cur_lex_cand_batch = [cur_lex_cand_batch[-1]]
                    pads = batch_tensor != self.pad_idx
                    pad_indices = [int(pads.size(1)) - 1] * int(pads.size(0))
                    pindices = torch.nonzero(~pads)
                    for (r, c) in pindices:
                        pad_indices[r] = min(pad_indices[r], int(c))

                    self.batches.append((batch_tensor, pads, torch.LongTensor(pad_indices), lex_cand_batch))
                    self.image_batches.append(cur_imgs[:-1])

                    cur_batch = [cur_batch[-1]]
                    cur_imgs = [cur_imgs[-1]]
                    cur_max_len = len(cur_batch[0])

            if len(cur_batch) > 0:
                batch_tensor = pad_sequence(cur_batch, batch_first=True, padding_value=self.pad_idx)
                pads = batch_tensor != self.pad_idx
                pad_indices = [int(pads.size(1)) - 1] * int(pads.size(0))
                lex_cand_batch = None
                if self.lex_dict is not None:
                    lex_cand_batch = pad_sequence(cur_lex_cand_batch, batch_first=True, padding_value=self.pad_idx)

                pindices = torch.nonzero(~pads)
                for (r, c) in pindices:
                    pad_indices[r] = min(pad_indices[r], int(c))

                self.batches.append((batch_tensor, pads, torch.LongTensor(pad_indices), lex_cand_batch))
                self.image_batches.append(cur_imgs)

        print("Loaded %d image batches of %d unique images and %d all captions!" % (
            len(self.batches), len(self.unique_images), len(self.all_captions)))
        print("End", datetime.datetime.now())

    def __len__(self):
        return len(self.batches)

    def get_img(self, path):
        try:
            with Image.open(os.path.join(self.root_img_dir, path)) as im:
                # make sure not to deal with rgba or grayscale images.
                img = im.convert("RGB")
                img = self.crop(self.size_transform(img))
                im.close()
        except:
            print("Corrupted image", path)
            img = Image.new('RGB', (224, 224))
        return img
=======
        paths = glob.glob(data_bin_file + "*")
        self.examples_list = []
        for path in paths:
            part_num = int(path[path.rfind(".") + 1:])
            if rank >= 0 and part_num % ngpu != rank:
                continue
            print(rank, "--> Reading", path)
            with open(path, "rb") as fp:
                image_info_dict, unique_images, unique_docs = marshal.load(fp)
                self.languages = list(image_info_dict.keys())
                for lang in self.languages:
                    b, im = self.build_lang_batch(image_info_dict[lang], max_doc_batch_capacity,
                                                  text_processor, unique_docs, unique_images, max_img_per_batch)
                    if lang not in self.batches:
                        self.batches[lang] = b
                        self.images_paths[lang] = im
                    else:
                        self.batches[lang] += b
                        self.images_paths[lang] += im

                    self.image_batches[lang] = {}
                    self.image_queue[lang] = []
                    del image_info_dict[lang]

                del image_info_dict
                del unique_images
                del unique_docs

        self.shared_index = self.languages.index("shared") if "shared" in self.languages else -1
        print(rank, "-> Loaded %d image batches!" % (len(self.batches)))
        print(rank, "-> End", datetime.datetime.now())

    def build_lang_batch(self, image_info_dict, max_doc_batch_capacity, text_processor, unique_docs, unique_images,
                         max_img_per_batch):
        final_batches, final_image_paths = [], []
        tensorfier = lambda b: list(map(torch.LongTensor, b))
        cur_image_batch, cur_doc_batch, cur_caption_batch, cur_lang_batch, doc_indices, doc_split_sizes = [], [], [], [], [], []
        cur_max_doc_cap = 0
        for image, caption_infos in image_info_dict.items():
            captions = [c[0] for c in caption_infos]
            langs = [
                text_processor.languages["<" + c[1] + ">"] if "<" + c[1] + ">" in text_processor.languages else 0
                for c in caption_infos]
            documents = [c[2] for c in caption_infos]

            for d_i, doc in enumerate(documents):
                for c_i, caption in enumerate(captions):
                    if c_i != d_i and langs[c_i] == langs[d_i]:
                        # Skip different docs with same language.
                        continue

                    docs = unique_docs[doc]
                    doc_len = len(docs) * (len(docs[0]) ** 2)  # based on transformer's memory consumption!
                    batch_size = (49 ** 3 + max(doc_len, cur_max_doc_cap) ** 3) * (len(cur_image_batch) + 1)

                    if cur_max_doc_cap > 0 and (batch_size > max_doc_batch_capacity
                                                or len(cur_image_batch) >= max_img_per_batch):
                        all_docs = pad_sequence(tensorfier(cur_doc_batch), batch_first=True,
                                                padding_value=self.pad_idx)
                        all_captions = pad_sequence(tensorfier(cur_caption_batch), batch_first=True,
                                                    padding_value=self.pad_idx)
                        assert len(doc_indices) == all_docs.size(0)
                        assert len(cur_image_batch) == all_captions.size(0)

                        final_image_paths.append(cur_image_batch)
                        entry = {"docs": all_docs, "captions": all_captions,
                                 "doc_idx": torch.LongTensor(doc_indices), "doc_split": doc_split_sizes,
                                 "langs": torch.LongTensor(cur_lang_batch)}
                        final_batches.append(entry)
                        cur_image_batch, cur_doc_batch, cur_caption_batch, cur_lang_batch, doc_indices, doc_split_sizes = [], [], [], [], [], []
                        cur_max_doc_cap = 0
                    else:
                        cur_max_doc_cap = max(cur_max_doc_cap, doc_len)
                        cur_image_batch.append(unique_images[image])
                        caption_id = len(cur_caption_batch)
                        doc_indices += [caption_id] * len(docs)
                        doc_split_sizes.append(len(docs))
                        cur_caption_batch.append(torch.LongTensor(caption))
                        cur_doc_batch += docs
                        cur_lang_batch += [langs[d_i]] * len(docs)
        if len(cur_image_batch) > 0:
            all_docs = pad_sequence(tensorfier(cur_doc_batch), batch_first=True, padding_value=self.pad_idx)
            all_captions = pad_sequence(tensorfier(cur_caption_batch), batch_first=True, padding_value=self.pad_idx)
            entry = {"docs": all_docs, "captions": all_captions, "images": cur_image_batch,
                     "doc_idx": torch.LongTensor(doc_indices), "doc_split": doc_split_sizes,
                     "langs": torch.LongTensor(cur_lang_batch)}
            final_batches.append(entry)
            final_image_paths.append(cur_image_batch)
        return final_batches, final_image_paths

    def read_transform_images(self, cur_image_batch):
        images = []
        for image_path in cur_image_batch:
            with Image.open(os.path.join(self.root_img_dir, image_path)) as im:
                # make sure not to deal with rgba or grayscale images.
                image = self.transform(im.convert("RGB"))
                images.append(image)
                im.close()
        images = torch.stack(images)
        return images

    def __len__(self):
        if self.shared_index >= 0:
            return len(self.batches["shared"]) * 2
        
        # We downgrade the size to the smallest language-specifc batch. In our case, this is usually the shared language.
        return min([len(b) for _, b in self.batches.items()]) * len(self.batches)

    def __getitem__(self, i):
        if self.shared_index >= 0:
            # With 50% chance we choose the shared data first! Otherwise uniformly select.
            if random.random() <= 0.5:
                r = "shared"
            else:
                r = self.languages[random.randint(0, len(self.batches) - 1)]
        else:
            # From different languages in our data, we pick a random language.
            r = self.languages[random.randint(0, len(self.batches) - 1)]
>>>>>>> ea344c9f

    def __getitem__(self, item):
        batch, caption_mask, pad_indices, lex_cand_batch = self.batches[item]
        image_batch = list(map(lambda image_id: self.get_img(self.unique_images[image_id]), self.image_batches[item]))

        # We choose fixed negative samples for all batch items.
        img_tensors = torch.stack(list(map(lambda im: self.img_normalize(self.to_tensor(im)), image_batch)))
        num_neg_samples = min(len(self.all_captions), max(30, len(batch)))
        neg_samples = pad_sequence(random.sample(self.all_captions, num_neg_samples), batch_first=True,
                                   padding_value=self.pad_idx)
        neg_mask = (neg_samples != self.pad_idx)
        return {"images": img_tensors, "captions": batch, "pad_idx": pad_indices, "neg": neg_samples,
                "langs": torch.LongTensor([self.lang] * len(batch)), "caption_mask": caption_mask, "neg_mask": neg_mask,
                "proposal": lex_cand_batch}


class ImageDataset(Dataset):
    def __init__(self, root_img_dir: str, max_img_per_batch: int, target_lang: int, first_token: int):
        self.target_lang = target_lang
        self.first_token = first_token
        self.size_transform = transforms.Resize(256)
        self.crop = transforms.CenterCrop(224)
        self.to_tensor = transforms.ToTensor()
        self.img_normalize = transforms.Normalize(
            mean=[0.485, 0.456, 0.406],
            std=[0.229, 0.224, 0.225]
        )
        self.image_batches = []
        print("Start", datetime.datetime.now())
        cur_imgs = []

        image_dir = os.listdir(root_img_dir)
        for img_path in image_dir:
            if img_path.lower().endswith(".png"):
                continue
            cur_imgs.append(os.path.join(root_img_dir, img_path))
            if len(cur_imgs) >= max_img_per_batch:
                self.image_batches.append(cur_imgs)
                cur_imgs = []
        if len(cur_imgs) > 0:
            self.image_batches.append(cur_imgs)

        print("Loaded %d image batches of %d unique images!" % (len(self.image_batches), len(image_dir)))
        print("End", datetime.datetime.now())

    def __len__(self):
        return len(self.image_batches)

    def get_img(self, path):
        try:
            with Image.open(path) as im:
                # make sure not to deal with rgba or grayscale images.
                img = im.convert("RGB")
                img = self.crop(self.size_transform(img))
                im.close()
        except:
            print("Corrupted image", path)
            img = Image.new('RGB', (224, 224))
        return img

    def __getitem__(self, item):
        image_batch = list(map(lambda path: self.get_img(path), self.image_batches[item]))
        first_tokens = torch.LongTensor([self.first_token] * len(image_batch))
        target_lang = torch.LongTensor([self.target_lang] * len(image_batch))
        img_tensors = torch.stack(list(map(lambda im: self.img_normalize(self.to_tensor(im)), image_batch)))
        return {"images": img_tensors, "tgt_langs": target_lang, "first_tokens": first_tokens,
                "paths": self.image_batches[item]}


class TextCollator(object):
    def __init__(self, pad_idx):
        self.pad_idx = pad_idx

    def __call__(self, batch):
        langs, batch_text = [], []
        for b in batch:
            batch_text.append(torch.LongTensor(b[0]))
            langs.append(b[1])
        padded_text = pad_sequence(batch_text, batch_first=True, padding_value=self.pad_idx)
        pad_mask = (padded_text != self.pad_idx)
        return {"texts": padded_text, "pad_mask": pad_mask, "langs": torch.LongTensor(langs)}


class ImageTextCollator(object):
    def __call__(self, batch):
        return batch<|MERGE_RESOLUTION|>--- conflicted
+++ resolved
@@ -294,7 +294,6 @@
         self.all_captions = []
 
         print("Start", datetime.datetime.now())
-<<<<<<< HEAD
         cur_batch, cur_imgs, cur_lex_cand_batch = [], [], []
         cur_max_len = 0
         with open(data_bin_file, "rb") as fp:
@@ -370,126 +369,6 @@
             print("Corrupted image", path)
             img = Image.new('RGB', (224, 224))
         return img
-=======
-        paths = glob.glob(data_bin_file + "*")
-        self.examples_list = []
-        for path in paths:
-            part_num = int(path[path.rfind(".") + 1:])
-            if rank >= 0 and part_num % ngpu != rank:
-                continue
-            print(rank, "--> Reading", path)
-            with open(path, "rb") as fp:
-                image_info_dict, unique_images, unique_docs = marshal.load(fp)
-                self.languages = list(image_info_dict.keys())
-                for lang in self.languages:
-                    b, im = self.build_lang_batch(image_info_dict[lang], max_doc_batch_capacity,
-                                                  text_processor, unique_docs, unique_images, max_img_per_batch)
-                    if lang not in self.batches:
-                        self.batches[lang] = b
-                        self.images_paths[lang] = im
-                    else:
-                        self.batches[lang] += b
-                        self.images_paths[lang] += im
-
-                    self.image_batches[lang] = {}
-                    self.image_queue[lang] = []
-                    del image_info_dict[lang]
-
-                del image_info_dict
-                del unique_images
-                del unique_docs
-
-        self.shared_index = self.languages.index("shared") if "shared" in self.languages else -1
-        print(rank, "-> Loaded %d image batches!" % (len(self.batches)))
-        print(rank, "-> End", datetime.datetime.now())
-
-    def build_lang_batch(self, image_info_dict, max_doc_batch_capacity, text_processor, unique_docs, unique_images,
-                         max_img_per_batch):
-        final_batches, final_image_paths = [], []
-        tensorfier = lambda b: list(map(torch.LongTensor, b))
-        cur_image_batch, cur_doc_batch, cur_caption_batch, cur_lang_batch, doc_indices, doc_split_sizes = [], [], [], [], [], []
-        cur_max_doc_cap = 0
-        for image, caption_infos in image_info_dict.items():
-            captions = [c[0] for c in caption_infos]
-            langs = [
-                text_processor.languages["<" + c[1] + ">"] if "<" + c[1] + ">" in text_processor.languages else 0
-                for c in caption_infos]
-            documents = [c[2] for c in caption_infos]
-
-            for d_i, doc in enumerate(documents):
-                for c_i, caption in enumerate(captions):
-                    if c_i != d_i and langs[c_i] == langs[d_i]:
-                        # Skip different docs with same language.
-                        continue
-
-                    docs = unique_docs[doc]
-                    doc_len = len(docs) * (len(docs[0]) ** 2)  # based on transformer's memory consumption!
-                    batch_size = (49 ** 3 + max(doc_len, cur_max_doc_cap) ** 3) * (len(cur_image_batch) + 1)
-
-                    if cur_max_doc_cap > 0 and (batch_size > max_doc_batch_capacity
-                                                or len(cur_image_batch) >= max_img_per_batch):
-                        all_docs = pad_sequence(tensorfier(cur_doc_batch), batch_first=True,
-                                                padding_value=self.pad_idx)
-                        all_captions = pad_sequence(tensorfier(cur_caption_batch), batch_first=True,
-                                                    padding_value=self.pad_idx)
-                        assert len(doc_indices) == all_docs.size(0)
-                        assert len(cur_image_batch) == all_captions.size(0)
-
-                        final_image_paths.append(cur_image_batch)
-                        entry = {"docs": all_docs, "captions": all_captions,
-                                 "doc_idx": torch.LongTensor(doc_indices), "doc_split": doc_split_sizes,
-                                 "langs": torch.LongTensor(cur_lang_batch)}
-                        final_batches.append(entry)
-                        cur_image_batch, cur_doc_batch, cur_caption_batch, cur_lang_batch, doc_indices, doc_split_sizes = [], [], [], [], [], []
-                        cur_max_doc_cap = 0
-                    else:
-                        cur_max_doc_cap = max(cur_max_doc_cap, doc_len)
-                        cur_image_batch.append(unique_images[image])
-                        caption_id = len(cur_caption_batch)
-                        doc_indices += [caption_id] * len(docs)
-                        doc_split_sizes.append(len(docs))
-                        cur_caption_batch.append(torch.LongTensor(caption))
-                        cur_doc_batch += docs
-                        cur_lang_batch += [langs[d_i]] * len(docs)
-        if len(cur_image_batch) > 0:
-            all_docs = pad_sequence(tensorfier(cur_doc_batch), batch_first=True, padding_value=self.pad_idx)
-            all_captions = pad_sequence(tensorfier(cur_caption_batch), batch_first=True, padding_value=self.pad_idx)
-            entry = {"docs": all_docs, "captions": all_captions, "images": cur_image_batch,
-                     "doc_idx": torch.LongTensor(doc_indices), "doc_split": doc_split_sizes,
-                     "langs": torch.LongTensor(cur_lang_batch)}
-            final_batches.append(entry)
-            final_image_paths.append(cur_image_batch)
-        return final_batches, final_image_paths
-
-    def read_transform_images(self, cur_image_batch):
-        images = []
-        for image_path in cur_image_batch:
-            with Image.open(os.path.join(self.root_img_dir, image_path)) as im:
-                # make sure not to deal with rgba or grayscale images.
-                image = self.transform(im.convert("RGB"))
-                images.append(image)
-                im.close()
-        images = torch.stack(images)
-        return images
-
-    def __len__(self):
-        if self.shared_index >= 0:
-            return len(self.batches["shared"]) * 2
-        
-        # We downgrade the size to the smallest language-specifc batch. In our case, this is usually the shared language.
-        return min([len(b) for _, b in self.batches.items()]) * len(self.batches)
-
-    def __getitem__(self, i):
-        if self.shared_index >= 0:
-            # With 50% chance we choose the shared data first! Otherwise uniformly select.
-            if random.random() <= 0.5:
-                r = "shared"
-            else:
-                r = self.languages[random.randint(0, len(self.batches) - 1)]
-        else:
-            # From different languages in our data, we pick a random language.
-            r = self.languages[random.randint(0, len(self.batches) - 1)]
->>>>>>> ea344c9f
 
     def __getitem__(self, item):
         batch, caption_mask, pad_indices, lex_cand_batch = self.batches[item]
